--- conflicted
+++ resolved
@@ -786,248 +786,6 @@
               runAsUser: 2103
 ---
 ###
-<<<<<<< HEAD
-=======
-### Web
-###
----
-kind: Service
-apiVersion: v1
-metadata:
-  name: linkerd-web
-  namespace: linkerd
-  labels:
-    linkerd.io/control-plane-component: web
-    linkerd.io/control-plane-ns: linkerd
-  annotations:
-    linkerd.io/created-by: linkerd/cli dev-undefined
-spec:
-  type: ClusterIP
-  selector:
-    linkerd.io/control-plane-component: web
-  ports:
-  - name: http
-    port: 8084
-    targetPort: 8084
-  - name: admin-http
-    port: 9994
-    targetPort: 9994
----
-apiVersion: apps/v1
-kind: Deployment
-metadata:
-  annotations:
-    linkerd.io/created-by: linkerd/cli dev-undefined
-  labels:
-    app.kubernetes.io/name: web
-    app.kubernetes.io/part-of: Linkerd
-    app.kubernetes.io/version: install-control-plane-version
-    linkerd.io/control-plane-component: web
-    linkerd.io/control-plane-ns: linkerd
-  name: linkerd-web
-  namespace: linkerd
-spec:
-  replicas: 1
-  selector:
-    matchLabels:
-      linkerd.io/control-plane-component: web
-      linkerd.io/control-plane-ns: linkerd
-      linkerd.io/proxy-deployment: linkerd-web
-  template:
-    metadata:
-      annotations:
-        linkerd.io/created-by: linkerd/cli dev-undefined
-        linkerd.io/identity-mode: default
-        linkerd.io/proxy-version: install-proxy-version
-      labels:
-        linkerd.io/control-plane-component: web
-        linkerd.io/control-plane-ns: linkerd
-        linkerd.io/workload-ns: linkerd
-        linkerd.io/proxy-deployment: linkerd-web
-    spec:
-      nodeSelector:
-        beta.kubernetes.io/os: linux
-      containers:
-      - args:
-        - -api-addr=linkerd-controller-api.linkerd.svc.cluster.local:8085
-        - -grafana-addr=linkerd-grafana.linkerd.svc.cluster.local:3000
-        - -jaeger-addr=linkerd-jaeger.linkerd.svc.cluster.local:16686
-        - -controller-namespace=linkerd
-        - -log-level=info
-        - -enforced-host=^(localhost|127\.0\.0\.1|linkerd-web\.linkerd\.svc\.cluster\.local|linkerd-web\.linkerd\.svc|\[::1\])(:\d+)?$
-        image: gcr.io/linkerd-io/web:install-control-plane-version
-        imagePullPolicy: IfNotPresent
-        livenessProbe:
-          httpGet:
-            path: /ping
-            port: 9994
-          initialDelaySeconds: 10
-        name: web
-        ports:
-        - containerPort: 8084
-          name: http
-        - containerPort: 9994
-          name: admin-http
-        readinessProbe:
-          failureThreshold: 7
-          httpGet:
-            path: /ready
-            port: 9994
-        securityContext:
-          runAsUser: 2103
-        volumeMounts:
-        - mountPath: /var/run/linkerd/config
-          name: config
-      - env:
-        - name: LINKERD2_PROXY_LOG
-          value: warn,linkerd=info
-        - name: LINKERD2_PROXY_LOG_FORMAT
-          value: plain
-        - name: LINKERD2_PROXY_DESTINATION_SVC_ADDR
-          value: linkerd-dst.linkerd.svc.cluster.local:8086
-        - name: LINKERD2_PROXY_DESTINATION_GET_NETWORKS
-          value: "10.0.0.0/8,172.16.0.0/12,192.168.0.0/16"
-        - name: LINKERD2_PROXY_INBOUND_CONNECT_TIMEOUT
-          value: "100ms"
-        - name: LINKERD2_PROXY_OUTBOUND_CONNECT_TIMEOUT
-          value: "1000ms"
-        - name: LINKERD2_PROXY_CONTROL_LISTEN_ADDR
-          value: 0.0.0.0:4190
-        - name: LINKERD2_PROXY_ADMIN_LISTEN_ADDR
-          value: 0.0.0.0:4191
-        - name: LINKERD2_PROXY_OUTBOUND_LISTEN_ADDR
-          value: 127.0.0.1:4140
-        - name: LINKERD2_PROXY_INBOUND_LISTEN_ADDR
-          value: 0.0.0.0:4143
-        - name: LINKERD2_PROXY_DESTINATION_GET_SUFFIXES
-          value: svc.cluster.local.
-        - name: LINKERD2_PROXY_DESTINATION_PROFILE_SUFFIXES
-          value: svc.cluster.local.
-        - name: LINKERD2_PROXY_INBOUND_ACCEPT_KEEPALIVE
-          value: 10000ms
-        - name: LINKERD2_PROXY_OUTBOUND_CONNECT_KEEPALIVE
-          value: 10000ms
-        - name: _pod_ns
-          valueFrom:
-            fieldRef:
-              fieldPath: metadata.namespace
-        - name: _pod_nodeName
-          valueFrom:
-             fieldRef:
-              fieldPath: spec.nodeName
-        - name: LINKERD2_PROXY_DESTINATION_CONTEXT
-          value: |
-            {"ns":"$(_pod_ns)", "nodeName":"$(_pod_nodeName)"}
-        - name: LINKERD2_PROXY_IDENTITY_DIR
-          value: /var/run/linkerd/identity/end-entity
-        - name: LINKERD2_PROXY_IDENTITY_TRUST_ANCHORS
-          value: |
-            -----BEGIN CERTIFICATE-----
-            MIIBYDCCAQegAwIBAgIBATAKBggqhkjOPQQDAjAYMRYwFAYDVQQDEw1jbHVzdGVy
-            LmxvY2FsMB4XDTE5MDMwMzAxNTk1MloXDTI5MDIyODAyMDM1MlowGDEWMBQGA1UE
-            AxMNY2x1c3Rlci5sb2NhbDBZMBMGByqGSM49AgEGCCqGSM49AwEHA0IABAChpAt0
-            xtgO9qbVtEtDK80N6iCL2Htyf2kIv2m5QkJ1y0TFQi5hTVe3wtspJ8YpZF0pl364
-            6TiYeXB8tOOhIACjQjBAMA4GA1UdDwEB/wQEAwIBBjAdBgNVHSUEFjAUBggrBgEF
-            BQcDAQYIKwYBBQUHAwIwDwYDVR0TAQH/BAUwAwEB/zAKBggqhkjOPQQDAgNHADBE
-            AiBQ/AAwF8kG8VOmRSUTPakSSa/N4mqK2HsZuhQXCmiZHwIgZEzI5DCkpU7w3SIv
-            OLO4Zsk1XrGZHGsmyiEyvYF9lpY=
-            -----END CERTIFICATE-----
-        - name: LINKERD2_PROXY_IDENTITY_TOKEN_FILE
-          value: /var/run/secrets/kubernetes.io/serviceaccount/token
-        - name: LINKERD2_PROXY_IDENTITY_SVC_ADDR
-          value: linkerd-identity.linkerd.svc.cluster.local:8080
-        - name: _pod_sa
-          valueFrom:
-            fieldRef:
-              fieldPath: spec.serviceAccountName
-        - name: _l5d_ns
-          value: linkerd
-        - name: _l5d_trustdomain
-          value: cluster.local
-        - name: LINKERD2_PROXY_IDENTITY_LOCAL_NAME
-          value: $(_pod_sa).$(_pod_ns).serviceaccount.identity.$(_l5d_ns).$(_l5d_trustdomain)
-        - name: LINKERD2_PROXY_IDENTITY_SVC_NAME
-          value: linkerd-identity.$(_l5d_ns).serviceaccount.identity.$(_l5d_ns).$(_l5d_trustdomain)
-        - name: LINKERD2_PROXY_DESTINATION_SVC_NAME
-          value: linkerd-destination.$(_l5d_ns).serviceaccount.identity.$(_l5d_ns).$(_l5d_trustdomain)
-        - name: LINKERD2_PROXY_TAP_SVC_NAME
-          value: linkerd-tap.$(_l5d_ns).serviceaccount.identity.$(_l5d_ns).$(_l5d_trustdomain)
-        image: gcr.io/linkerd-io/proxy:install-proxy-version
-        imagePullPolicy: IfNotPresent
-        livenessProbe:
-          httpGet:
-            path: /live
-            port: 4191
-          initialDelaySeconds: 10
-        name: linkerd-proxy
-        ports:
-        - containerPort: 4143
-          name: linkerd-proxy
-        - containerPort: 4191
-          name: linkerd-admin
-        readinessProbe:
-          httpGet:
-            path: /ready
-            port: 4191
-          initialDelaySeconds: 2
-        resources:
-        securityContext:
-          allowPrivilegeEscalation: false
-          readOnlyRootFilesystem: true
-          runAsUser: 2102
-        terminationMessagePolicy: FallbackToLogsOnError
-        volumeMounts:
-        - mountPath: /var/run/linkerd/identity/end-entity
-          name: linkerd-identity-end-entity
-      initContainers:
-      - args:
-        - --incoming-proxy-port
-        - "4143"
-        - --outgoing-proxy-port
-        - "4140"
-        - --proxy-uid
-        - "2102"
-        - --inbound-ports-to-ignore
-        - 4190,4191
-        - --outbound-ports-to-ignore
-        - "443"
-        image: gcr.io/linkerd-io/proxy-init:v1.3.4
-        imagePullPolicy: IfNotPresent
-        name: linkerd-init
-        resources:
-          limits:
-            cpu: "100m"
-            memory: "50Mi"
-          requests:
-            cpu: "10m"
-            memory: "10Mi"
-        securityContext:
-          allowPrivilegeEscalation: false
-          capabilities:
-            add:
-            - NET_ADMIN
-            - NET_RAW
-          privileged: false
-          readOnlyRootFilesystem: true
-          runAsNonRoot: false
-          runAsUser: 0
-        terminationMessagePolicy: FallbackToLogsOnError
-        volumeMounts:
-        - mountPath: /run
-          name: linkerd-proxy-init-xtables-lock
-      serviceAccountName: linkerd-web
-      volumes:
-      - configMap:
-          name: linkerd-config
-        name: config
-      - emptyDir: {}
-        name: linkerd-proxy-init-xtables-lock
-      - emptyDir:
-          medium: Memory
-        name: linkerd-identity-end-entity
----
-###
->>>>>>> e62ff75c
 ### Proxy Injector
 ###
 ---
